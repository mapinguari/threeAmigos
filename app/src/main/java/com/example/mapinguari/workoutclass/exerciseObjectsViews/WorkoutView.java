--- conflicted
+++ resolved
@@ -320,12 +320,6 @@
 
     }
 
-<<<<<<< HEAD
-    class updateUnitsClick implements OnClickListener{
-        @Override
-        public void onClick(View v) {
-            changeUnits();
-=======
     public void addEditButton(){
         editButton = new Button(context);
         editButton.setText(R.string.edit_button_text);
@@ -355,8 +349,12 @@
         }
         removeView(editButton);
     }
->>>>>>> 5c888d25
-
+
+
+    class updateUnitsClick implements OnClickListener{
+        @Override
+        public void onClick(View v) {
+            changeUnits();
         }
     }
 
