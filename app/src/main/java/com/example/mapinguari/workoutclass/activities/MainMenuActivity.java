package com.example.mapinguari.workoutclass.activities;

import android.content.Intent;
import android.graphics.Bitmap;
import android.os.Bundle;
import android.support.v4.content.FileProvider;
import android.support.v7.app.ActionBarActivity;
import android.util.Log;
import android.view.Menu;
import android.view.MenuItem;
import android.view.View;

import com.example.mapinguari.workoutclass.R;

<<<<<<< HEAD
import java.io.FileOutputStream;

import maping.ErgoDetector;
=======
import java.io.File;
import java.io.IOException;
import java.io.InputStream;
import java.util.ArrayList;
import java.util.GregorianCalendar;
import java.util.List;
import java.util.Vector;
>>>>>>> de92ae23


public class MainMenuActivity extends ActionBarActivity {
    static final int GET_IMAGE_REQUEST = 1;
    static final int CAPTURE_IMAGE_REQUEST = 2;
    static final String CAPTURE_IMAGE_FILE_PROVIDER = "com.example.mapinguari.fileprovider";
    static final String CAPTURE_IMAGE_FILE_PROVIDER_DIR="captured_images";
    static final String CAPTURE_IMAGE_FILE_PROVIDER_NAME="image.jpg";

    Uri CameraURI;

    @Override
    protected void onCreate(Bundle savedInstanceState) {
        super.onCreate(savedInstanceState);
        setContentView(R.layout.activity_main_menu);

    }

    public void GoToInputActivity (View v){
        startActivity(new Intent(getApplicationContext(), WorkoutViewActivity.class));
    }

    public void GoToInspect (View v) {
        startActivity(new Intent(getApplicationContext(), WorkoutListActivity.class));
    }

    @Override
    public boolean onCreateOptionsMenu(Menu menu) {
        // Inflate the menu; this adds items to the action bar if it is present.
        getMenuInflater().inflate(R.menu.menu_main_menu, menu);
        return true;
    }

    public void LoadImage (View v){
        Intent LoadImageIntent = new Intent(Intent.ACTION_GET_CONTENT );
        LoadImageIntent.addCategory(Intent.CATEGORY_OPENABLE);
        LoadImageIntent.setType("image/*");
        startActivityForResult(LoadImageIntent, GET_IMAGE_REQUEST);
    }

    public void CaptureImage (View v){
        Intent CaptureImageIntent = new Intent(MediaStore.ACTION_IMAGE_CAPTURE);
        if (CaptureImageIntent.resolveActivity(getPackageManager()) != null) {
            File path=new File(this.getApplicationContext().getFilesDir(),CAPTURE_IMAGE_FILE_PROVIDER_DIR);
            File cacheFile=new File(path,CAPTURE_IMAGE_FILE_PROVIDER_NAME);

            Uri imageURI = FileProvider.getUriForFile(this, CAPTURE_IMAGE_FILE_PROVIDER, cacheFile);
            CaptureImageIntent.putExtra(MediaStore.EXTRA_OUTPUT, imageURI);
            CameraURI=Uri.fromFile(cacheFile);

            if (!path.exists()) path.mkdirs();
            if (cacheFile.exists()) cacheFile.delete();

            startActivityForResult(CaptureImageIntent, CAPTURE_IMAGE_REQUEST);
        }
    }

    protected void onActivityResult(int requestCode, int resultCode, Intent data) {
        Intent cornerPickerIntent;
        switch(requestCode){
            case GET_IMAGE_REQUEST:
<<<<<<< HEAD

                Intent cornerPickerIntent = new Intent(this,CornerPickerActivity.class);
                cornerPickerIntent.putExtra(getResources().getString(R.string.EXTRA_ERGO_IMAGE), data.getData().toString());
                startActivity(cornerPickerIntent);
                /*
                if (resultCode==RESULT_OK){
                    Uri imageUri=data.getData();

*/
=======
                if (resultCode==RESULT_OK) {
                    cornerPickerIntent = new Intent(this, CornerPickerActivity.class);
                    cornerPickerIntent.putExtra(getResources().getString(R.string.EXTRA_ERGO_IMAGE), data.getData().toString());
                    startActivity(cornerPickerIntent);
                }
                break;
            case CAPTURE_IMAGE_REQUEST:
                if (resultCode==RESULT_OK) {
                    cornerPickerIntent = new Intent(this, CornerPickerActivity.class);
                    cornerPickerIntent.putExtra(getResources().getString(R.string.EXTRA_ERGO_IMAGE), CameraURI.toString());
                    startActivity(cornerPickerIntent);
                }
                break;
>>>>>>> de92ae23
            default:
                return;
        }


    }


    @Override
    public boolean onOptionsItemSelected(MenuItem item) {
        // Handle action bar item clicks here. The action bar will
        // automatically handle clicks on the Home/Up button, so long
        // as you specify a parent activity in AndroidManifest.xml.
        int id = item.getItemId();

        //noinspection SimplifiableIfStatement
        if (id == R.id.action_settings) {
            return true;
        }

        return super.onOptionsItemSelected(item);
    }
}<|MERGE_RESOLUTION|>--- conflicted
+++ resolved
@@ -12,19 +12,13 @@
 
 import com.example.mapinguari.workoutclass.R;
 
-<<<<<<< HEAD
-import java.io.FileOutputStream;
-
-import maping.ErgoDetector;
-=======
 import java.io.File;
-import java.io.IOException;
+import java.io.IOException
 import java.io.InputStream;
 import java.util.ArrayList;
 import java.util.GregorianCalendar;
 import java.util.List;
 import java.util.Vector;
->>>>>>> de92ae23
 
 
 public class MainMenuActivity extends ActionBarActivity {
@@ -86,17 +80,6 @@
         Intent cornerPickerIntent;
         switch(requestCode){
             case GET_IMAGE_REQUEST:
-<<<<<<< HEAD
-
-                Intent cornerPickerIntent = new Intent(this,CornerPickerActivity.class);
-                cornerPickerIntent.putExtra(getResources().getString(R.string.EXTRA_ERGO_IMAGE), data.getData().toString());
-                startActivity(cornerPickerIntent);
-                /*
-                if (resultCode==RESULT_OK){
-                    Uri imageUri=data.getData();
-
-*/
-=======
                 if (resultCode==RESULT_OK) {
                     cornerPickerIntent = new Intent(this, CornerPickerActivity.class);
                     cornerPickerIntent.putExtra(getResources().getString(R.string.EXTRA_ERGO_IMAGE), data.getData().toString());
@@ -110,7 +93,6 @@
                     startActivity(cornerPickerIntent);
                 }
                 break;
->>>>>>> de92ae23
             default:
                 return;
         }
